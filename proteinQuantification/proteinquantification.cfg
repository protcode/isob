--- conflicted
+++ resolved
@@ -79,11 +79,7 @@
 minquantspectra:        4
 prior_ion_filter:       1000
 least_squares_filter:   1000
-<<<<<<< HEAD
-ms1source_filter:       None
-=======
-ms1source_filter:       
->>>>>>> d386d77a
+ms1source_filter:
 
 
 
